--- conflicted
+++ resolved
@@ -4,10 +4,6 @@
 import (
 	"bytes"
 	"errors"
-<<<<<<< HEAD
-	"github.com/leibowitz/goproxy"
-=======
->>>>>>> 3dc918d6
 	"io"
 	"io/ioutil"
 	"net/http"
@@ -15,7 +11,6 @@
 
 	"code.google.com/p/go-charset/charset"
 	_ "code.google.com/p/go-charset/data"
-	"github.com/elazarl/goproxy"
 )
 
 var IsHtml goproxy.RespCondition = goproxy.ContentTypeIs("text/html")
